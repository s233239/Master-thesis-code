--- conflicted
+++ resolved
@@ -14,18 +14,12 @@
 from functions_model import *
 
 
-<<<<<<< HEAD
-def main(season="Winter", data_plots=False, scenario_plots=False, save_plots=False,
-         bidding_zone="DK2", n_players=4, alpha_batt=0.5, min_eta=0.85,
-         OC_default=5, storage_Crate_default=0.5, N=10, D=20, tol=1e-5, max_iter=50):
-=======
 def main(season="Winter", bidding_zone="DK2", n_players=4, 
          storage_capacity=None,
          alpha_batt=0.5, min_eta=0.85, OC_default=0.5, storage_Crate_default=0.5, N=10, 
          D=20, tol=1e-5, max_iter=200,
          plots=True, data_plots=False, scenario_plots=False, save_plots=False,
          policy_type="none", policy_parameters=None, reserve_policy=False, colocation_policy=[False]*8):
->>>>>>> 1fff8c5c
     
     # Diverse parameters
     diff_table_initial = []     # Store the difference between model outputs for each iteration
